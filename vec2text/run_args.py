import os
from dataclasses import dataclass, field
from typing import Optional

import torch
import transformers
from transformers import MODEL_FOR_CAUSAL_LM_MAPPING

from vec2text.models import (
    EMBEDDER_MODEL_NAMES,
    EMBEDDING_TRANSFORM_STRATEGIES,
    FREEZE_STRATEGIES,
)

MODEL_CONFIG_CLASSES = list(MODEL_FOR_CAUSAL_LM_MAPPING.keys())
MODEL_TYPES = tuple(conf.model_type for conf in MODEL_CONFIG_CLASSES)

<<<<<<< HEAD
DATASET_NAMES = ["nq", "luar_reddit", "msmarco", "one_million_paired_instructions", "one_million_instructions"]
=======
DATASET_NAMES = [
    "nq",
    "luar_reddit",
    "msmarco",
    "one_million_instructions",
    "one_million_paired_instructions",
]
>>>>>>> 3ef5a641


@dataclass
class ModelArguments:
    """
    Arguments pertaining to which model/config/tokenizer we are going to fine-tune, or train from scratch.
    """

    model_name_or_path: str = field(
        ###
        ## huggingface.co/facebook/dpr-ctx_encoder-single-nq-base
        ###
        default="t5-base",
        metadata={
            "help": (
                "The model checkpoint for weights initialization .Don't set if you want to train a model from scratch."
            )
        },
    )
    embedder_model_name: str = field(
        ###
        ## huggingface.co/facebook/dpr-ctx_encoder-single-nq-base
        ###
        default="gtr_base",
        metadata={
            "help": "Model to get embeddings from (locally)",
            "choices": EMBEDDER_MODEL_NAMES,
        },
    )
    embedder_model_api: Optional[str] = field(
        default=None, metadata={"help": "API to get embeddings from"}
    )
    embedder_torch_dtype: str = field(
        default="float32",
        metadata={
            "help": "torch dtype of embedder",
            "choices": ["float32", "float16", "bfloat16"],
        },
    )
    embedding_transform_strategy: str = field(
        default="repeat",
        metadata={
            "help": "Strategy for transforming from sentence embedding into sequence-level input for encoder-decoder",
            "choices": EMBEDDING_TRANSFORM_STRATEGIES,
        },
    )
    encoder_dropout_disabled: bool = field(
        default=False, metadata={"help": "Disable dropout on T5 encoder"}
    )
    decoder_dropout_disabled: bool = field(
        default=False, metadata={"help": "Disable dropout on T5 decoder"}
    )

    model_type: Optional[str] = field(
        default=None,
        metadata={
            "help": "If training from scratch, pass a model type from the list: "
            + ", ".join(MODEL_TYPES)
        },
    )
    config_overrides: Optional[str] = field(
        default=None,
        metadata={
            "help": (
                "Override some existing default config settings when a model is trained from scratch. Example: "
                "n_embd=10,resid_pdrop=0.2,scale_attn_weights=false,summary_type=cls_index"
            )
        },
    )
    config_name: Optional[str] = field(
        default=None,
        metadata={
            "help": "Pretrained config name or path if not the same as model_name"
        },
    )
    tokenizer_name: Optional[str] = field(
        default=None,
        metadata={
            "help": "Pretrained tokenizer name or path if not the same as model_name"
        },
    )
    cache_dir: Optional[str] = field(
        default=None,
        metadata={
            "help": "Where do you want to store the pretrained models downloaded from huggingface.co"
        },
    )
    model_revision: str = field(
        default="main",
        metadata={
            "help": "The specific model version to use (can be a branch name, tag name or commit id)."
        },
    )
    max_seq_length: int = field(
        default=128, metadata={"help": "Maximum sequence length for tokenizer"}
    )
    torch_dtype: Optional[str] = field(
        default=None,
        metadata={
            "help": (
                "Override the default `torch.dtype` and load the model under this dtype. If `auto` is passed, the "
                "dtype will be automatically derived from the model's weights."
            ),
            "choices": ["auto", "bfloat16", "float16", "float32"],
        },
    )
    num_repeat_tokens: int = field(
        default=16,
        metadata={
            "help": "Number of times to repeat embedding along T5 input sequence length."
        },
    )
    embedder_no_grad: bool = field(
        default=True, metadata={"help": "Whether to disable grads for DPR"}
    )
    use_lora: bool = field(
        default=False, metadata={"help": "Whether to use LORA+int8 for fine-tuning"}
    )
    embedder_fake_with_zeros: bool = field(
        default=False,
        metadata={
            "help": "Whether to pass all zeros as embedding (and not use DPR at all)"
        },
    )
    use_frozen_embeddings_as_input: bool = field(
        default=False,
        metadata={
            "help": "Whether to pass a 'frozen_embedding' column and train on that instead of generating embeddings on-the-fly"
        },
    )
    corrector_ignore_hypothesis_embedding: bool = field(
        default=False,
        metadata={
            "help": "If set, and training corrector encoder, will ignore the hypothesis embedding"
        },
    )
    embeddings_from_layer_n: Optional[int] = field(
        default=None,
        metadata={
            "help": "If set, uses embeddings from layer n - for example set to 0 to use word embeddings"
        },
    )
    freeze_strategy: str = field(
        default="none",
        metadata={
            "help": "which part of the model to freeze",
            "choices": FREEZE_STRATEGIES,
        },
    )
    suffix_conditioning: bool = field(
        default=False,
        metadata={"help": "for logits inversion, whether to condition on the suffix"},
    )

    def __post_init__(self):
        if self.config_overrides is not None and (
            self.config_name is not None or self.model_name_or_path is not None
        ):
            raise ValueError(
                "--config_overrides can't be used in combination with --config_name or --model_name_or_path"
            )


@dataclass
class DataArguments:
    """
    Arguments pertaining to what data we are going to input our model for training and eval.
    """

    dataset_name: Optional[str] = field(
        default="msmarco",
        metadata={
            "choices": DATASET_NAMES,
            "help": "The name of the dataset to use (via the datasets library).",
        },
    )
    max_eval_samples: int = field(
        default=1000,
        metadata={
            "help": (
                "For debugging purposes or quicker training, truncate the number of evaluation examples to this "
                "value if set."
            )
        },
    )
    use_less_data: int = field(
        default=-1,
        metadata={
            "help": {"Use a small amount of the training/eval data (for testing)"}
        },
    )

    def __post_init__(self):
        if self.dataset_name is None:
            raise ValueError("Need a dataset name.")


@dataclass
class TrainingArguments(transformers.TrainingArguments):
    # https://github.com/huggingface/transformers/blob/e82c1cb78e178519060b9391214727be75a218ca/src/transformers/training_args.py#L121
    output_dir: str = field(
        default="saves", metadata={"help": "Output directory for training saves"}
    )
    corrector_model_alias: str = field(
        default="dpr_nq__msl32_beta",
        metadata={"help": "Alias of corrector model to train (defined in aliases.py)"},
    )
    cheat_on_train_hypotheses: bool = field(
        default=False,
        metadata={
            "help": "When set, will interpolate true with pred train hypothesis for 'closer' training data"
        },
    )

    steps_per_epoch: int = field(
        default=500_000,
        metadata={"required": False, "help": "Size of pseudo-training set."},
    )
    num_train_epochs: float = field(
        default=30.0,
        metadata={"required": False, "help": "Number of epochs for training"},
    )
    learning_rate: float = field(
        default=2e-5,
        metadata={"help": "The initial learning rate for AdamW on the backbone model."},
    )
    use_wandb: Optional[bool] = field(
        default=None, metadata={"help": "Whether or not to log to Weights & Biases."}
    )
    report_to: str = "wandb"
    per_device_train_batch_size: int = field(
        default=128, metadata={"help": "Batch size per GPU/TPU core/CPU for training."}
    )
    bf16: bool = field(
        default=True,
        metadata={"help": ("Whether to use bf16 (mixed) precision instead of 32-bit.")},
    )
    # torch_compile: bool = True # for torch 2

    ##################### Experimental Settings ####################
    experiment: str = field(
        default="inversion",
        metadata={
            "required": False,
            "help": "Which experiment to run (defines model, loss func, dataset...) ",
            "choices": [
                "inversion",  # our model: projects and feeds to encoder-decoder
                "inversion_from_logits",
                "inversion_decoder_only",  # baseline: use single embedding as input to a decoder
                "inversion_bow",
                "inversion_na",
                "reranking",
                "corrector",
                "corrector_encoder",
            ],
        },
    )
    exp_name: str = field(
        default="",
        metadata={
            "required": False,
            "help": "Name to identify this specific run of an experiment",
        },
    )
    exp_group_name: str = field(
        default="",
        metadata={
            "required": False,
            "help": "Name to identify this sweep / series of experiments",
        },
    )

    # Need to *not* remove unused columns so we keep query_attention_mask, etc.
    # which huggingface doesn't think we need.
    remove_unused_columns: bool = False

    # Do evaluation and logging on certain num steps.
    evaluation_strategy: str = "steps"
    logging_strategy: str = "steps"
    save_strategy: str = "steps"

    save_total_limit: int = 1  # Maximum number of checkpoints to save.

    warmup_steps: int = field(
        default=4000, metadata={"help": "Number of steps of warmup"}
    )
    logging_steps: int = field(
        default=400, metadata={"help": "Number of steps between logging metrics"}
    )
    save_steps: int = 8000
    eval_steps: int = field(
        default=40000,
        metadata={
            "help": "Number of steps between eval (will be scaled as if batch size is 32)"
        },
    )
    mock_embedder: bool = field(
        default=False,
        metadata={
            "help": (
                "If true, will delete the embedder and replace all embedder logits with"
                " zeros once training starts. You probably don't want to do this. But "
                " if you precomputed all the embeddings for train and val, this will"
                " work fine, except the embedding-based metrics (just cosine similarity"
                " I think) will be broken."
            )
        },
    )

    include_inputs_for_metrics: bool = True

    def __setattr__(self, name, value):
        super(transformers.TrainingArguments, self).__setattr__(name, value)

    def __post_init__(self):
        super().__post_init__()
        self._frozen = True
        self.report_to = (
            ["wandb"] if (self.use_wandb and (self.local_rank <= 0)) else []
        )
        self.dataloader_pin_memory = True
        num_workers = min(
            int(len(os.sched_getaffinity(0)) / torch.cuda.device_count()),
            4 * torch.cuda.device_count(),
        )
        os.environ["RAYON_RS_NUM_CPUS"] = str(
            num_workers
        )  # Sets threads for hf tokenizers
        self.dataloader_num_workers = num_workers
        print(f"Set num workers to {num_workers}")

        self.dataloader_drop_last = False

        # Scale logging steps proportional to batch size.
        self.warmup_steps = round(self.warmup_steps * (32 / self.train_batch_size))
        self.logging_steps = round(self.logging_steps * (32 / self.train_batch_size))
        self.eval_steps = round(self.eval_steps * (32 / self.train_batch_size))
        self.save_steps = round(self.save_steps * (32 / self.train_batch_size))

        # defaults from SentenceTransformers
        # lr 2e-5
        self.adam_epsilon = 1e-6

        self.group_by_length = True
        self.length_column_name = "length"

        self.load_best_model_at_end = True
        self.greater_is_better = False

        self.do_eval = False
        # self.ddp_backend = "gloo"<|MERGE_RESOLUTION|>--- conflicted
+++ resolved
@@ -15,9 +15,6 @@
 MODEL_CONFIG_CLASSES = list(MODEL_FOR_CAUSAL_LM_MAPPING.keys())
 MODEL_TYPES = tuple(conf.model_type for conf in MODEL_CONFIG_CLASSES)
 
-<<<<<<< HEAD
-DATASET_NAMES = ["nq", "luar_reddit", "msmarco", "one_million_paired_instructions", "one_million_instructions"]
-=======
 DATASET_NAMES = [
     "nq",
     "luar_reddit",
@@ -25,7 +22,6 @@
     "one_million_instructions",
     "one_million_paired_instructions",
 ]
->>>>>>> 3ef5a641
 
 
 @dataclass
